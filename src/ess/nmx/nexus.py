--- conflicted
+++ resolved
@@ -174,32 +174,11 @@
 def _add_lauetof_detector_group(dg: sc.DataGroup, nx_instrument: h5py.Group) -> None:
     nx_detector = nx_instrument.create_group(dg["detector_name"].value)  # Detector name
     nx_detector.attrs["NX_class"] = "NXdetector"
-<<<<<<< HEAD
-    # Polar angle
-=======
->>>>>>> 01483e4b
     _create_dataset_from_var(
         name="polar_angle",
         root_entry=nx_detector,
         var=sc.scalar(0, unit='deg'),  # TODO: Add real data
     )
-<<<<<<< HEAD
-    # Azimuthal angle
-    _create_dataset_from_var(
-        name="azimuthal_angle",
-        root_entry=nx_detector,
-        var=sc.scalar(0, unit=''),  # TODO: Add real data
-    )
-    # x_pixel_size
-    _create_dataset_from_var(
-        name="x_pixel_size", root_entry=nx_detector, var=dg["x_pixel_size"]
-    )
-    # y_pixel_size
-    _create_dataset_from_var(
-        name="y_pixel_size", root_entry=nx_detector, var=dg["y_pixel_size"]
-    )
-    # distance
-=======
     _create_dataset_from_var(
         name="azimuthal_angle",
         root_entry=nx_detector,
@@ -211,7 +190,6 @@
     _create_dataset_from_var(
         name="y_pixel_size", root_entry=nx_detector, var=dg["y_pixel_size"]
     )
->>>>>>> 01483e4b
     _create_dataset_from_var(
         name="distance",
         root_entry=nx_detector,
@@ -266,22 +244,15 @@
     nx_monitor.attrs["NX_class"] = "NXmonitor"
     nx_monitor["mode"] = "monitor"
     nx_monitor["preset"] = 0.0  # Check if this is the correct value
-<<<<<<< HEAD
-    _create_dataset_from_var(
-=======
     data_dset = _create_dataset_from_var(
->>>>>>> 01483e4b
         name='data',
         root_entry=nx_monitor,
         var=sc.array(
             dims=['tof'], values=[1, 1, 1], unit="counts"
         ),  # TODO: Add real data, bin values
     )
-<<<<<<< HEAD
-=======
     data_dset.attrs["signal"] = 1
     data_dset.attrs["primary"] = 1
->>>>>>> 01483e4b
     _create_dataset_from_var(
         name='time_of_flight',
         root_entry=nx_monitor,
@@ -318,9 +289,6 @@
     experiment_metadata: NMXExperimentMetadata,
     output_file: str | pathlib.Path | io.BytesIO,
     **arbitrary_metadata: sc.Variable,
-<<<<<<< HEAD
-):
-=======
 ) -> None:
     """Export the metadata to a NeXus file with the LAUE_TOF application definition.
 
@@ -342,7 +310,6 @@
         Arbitrary metadata that does not fit into the existing metadata objects.
 
     """
->>>>>>> 01483e4b
     with h5py.File(output_file, "w") as f:
         f.attrs["NX_class"] = "NXlauetof"
         nx_entry = _create_lauetof_data_entry(f)
@@ -359,7 +326,6 @@
         _add_arbitrary_metadata(nx_entry, **arbitrary_metadata)
 
 
-<<<<<<< HEAD
 def _validate_existing_metadata(
     dg: NMXReducedDataGroup,
     detector_group: snx.Group,
@@ -390,13 +356,10 @@
         )
 
 
-=======
->>>>>>> 01483e4b
 def export_reduced_data_as_nxlauetof(
     dg: NMXReducedDataGroup,
     output_file: str | pathlib.Path | io.BytesIO,
     append_mode: bool = True,
-<<<<<<< HEAD
     safety_checks: bool = True,
 ) -> None:
     if not append_mode:
@@ -416,7 +379,6 @@
 
     with h5py.File(output_file, "r+") as f:
         nx_detector: h5py.Group = f[detector_group_path]
-=======
 ) -> None:
     """Export the reduced data to a NeXus file with the LAUE_TOF application definition.
 
@@ -444,25 +406,17 @@
 
     with h5py.File(output_file, "r+") as f:
         nx_detector: h5py.Group = f[f"entry/instrument/{dg['detector_name'].value}"]
->>>>>>> 01483e4b
         # Data - shape: [n_x_pixels, n_y_pixels, n_tof_bins]
         # The actual application definition defines it as integer,
         # but we keep the original data type for now
         num_x, num_y = dg["detector_shape"].value  # Probably better way to do this
-<<<<<<< HEAD
-        _create_dataset_from_var(
-=======
         data_dset = _create_dataset_from_var(
->>>>>>> 01483e4b
             name="data",
             root_entry=nx_detector,
             var=sc.fold(dg['counts'].data, dim='id', sizes={'x': num_x, 'y': num_y}),
             dtype=np.uint,
         )
-<<<<<<< HEAD
-=======
         data_dset.attrs["signal"] = 1
->>>>>>> 01483e4b
         _create_dataset_from_var(
             name='time_of_flight',
             root_entry=nx_detector,

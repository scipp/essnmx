# SPDX-License-Identifier: BSD-3-Clause
# Copyright (c) 2023 Scipp contributors (https://github.com/scipp)
import io
import pathlib
import warnings
from functools import partial
from typing import Any

import h5py
import numpy as np
import scipp as sc
import scippnexus as snx

from .types import NMXDetectorMetadata, NMXExperimentMetadata, NMXReducedDataGroup

from .types import NMXDetectorMetadata, NMXExperimentMetadata, NMXReducedDataGroup


def _create_dataset_from_var(
    *,
    root_entry: h5py.Group,
    var: sc.Variable,
    name: str,
    long_name: str | None = None,
    compression: str | None = None,
    compression_opts: int | None = None,
    dtype: Any = None,
) -> h5py.Dataset:
    compression_options = {}
    if compression is not None:
        compression_options["compression"] = compression
    if compression_opts is not None:
        compression_options["compression_opts"] = compression_opts

    dataset = root_entry.create_dataset(
        name,
        data=var.values if dtype is None else var.values.astype(dtype, copy=False),
        **compression_options,
    )
    if var.unit is not None:
        dataset.attrs["units"] = str(var.unit)
    if long_name is not None:
        dataset.attrs["long_name"] = long_name
    return dataset


_create_compressed_dataset = partial(
    _create_dataset_from_var,
    compression="gzip",
    compression_opts=4,
)


def _create_root_data_entry(file_obj: h5py.File) -> h5py.Group:
    nx_entry = file_obj.create_group("NMX_data")
    nx_entry.attrs["NX_class"] = "NXentry"
    nx_entry.attrs["default"] = "data"
    nx_entry.attrs["name"] = "NMX"
    nx_entry["name"] = "NMX"
    nx_entry["definition"] = "TOFRAW"
    return nx_entry


def _create_sample_group(data: sc.DataGroup, nx_entry: h5py.Group) -> h5py.Group:
    nx_sample = nx_entry.create_group("NXsample")
    nx_sample["name"] = data['sample_name'].value
    _create_dataset_from_var(
        root_entry=nx_sample,
        var=data['crystal_rotation'],
        name='crystal_rotation',
        long_name='crystal rotation in Phi (XYZ)',
    )
    return nx_sample


def _create_instrument_group(data: sc.DataGroup, nx_entry: h5py.Group) -> h5py.Group:
    nx_instrument = nx_entry.create_group("NXinstrument")
    nx_instrument.create_dataset("proton_charge", data=data['proton_charge'].values)

    nx_detector_1 = nx_instrument.create_group("detector_1")
    # Detector counts
    _create_compressed_dataset(
        root_entry=nx_detector_1,
        name="counts",
        var=data['counts'],
    )
    # Time of arrival bin edges
    _create_dataset_from_var(
        root_entry=nx_detector_1,
        var=data['counts'].coords['t'],
        name="t_bin",
        long_name="t_bin TOF (ms)",
    )
    # Pixel IDs
    _create_compressed_dataset(
        root_entry=nx_detector_1,
        name="pixel_id",
        var=data['counts'].coords['id'],
        long_name="pixel ID",
    )
    return nx_instrument


def _create_detector_group(data: sc.DataGroup, nx_entry: h5py.Group) -> h5py.Group:
    nx_detector = nx_entry.create_group("NXdetector")
    # Position of the first pixel (lowest ID) in the detector
    _create_compressed_dataset(
        root_entry=nx_detector,
        name="origin",
        var=data['origin_position'],
    )
    # Fast axis, along where the pixel ID increases by 1
    _create_dataset_from_var(
        root_entry=nx_detector, var=data['fast_axis'], name="fast_axis"
    )
    # Slow axis, along where the pixel ID increases
    # by the number of pixels in the fast axis
    _create_dataset_from_var(
        root_entry=nx_detector, var=data['slow_axis'], name="slow_axis"
    )
    return nx_detector


def _create_source_group(data: sc.DataGroup, nx_entry: h5py.Group) -> h5py.Group:
    nx_source = nx_entry.create_group("NXsource")
    nx_source["name"] = "European Spallation Source"
    nx_source["short_name"] = "ESS"
    nx_source["type"] = "Spallation Neutron Source"
    nx_source["distance"] = sc.norm(data['source_position']).value
    nx_source["probe"] = "neutron"
    nx_source["target_material"] = "W"
    return nx_source


def export_as_nexus(
    data: sc.DataGroup, output_file: str | pathlib.Path | io.BytesIO
) -> None:
    """Export the reduced data to a NeXus file.

    Currently exporting step is not expected to be part of sciline pipelines.
    """
    warnings.warn(
        DeprecationWarning(
            "Exporting to custom NeXus format will be deprecated in the near future."
            "Please use ``export_as_nxlauetof`` instead."
        ),
        stacklevel=2,
    )
    with h5py.File(output_file, "w") as f:
        f.attrs["default"] = "NMX_data"
        nx_entry = _create_root_data_entry(f)
        _create_sample_group(data, nx_entry)
        _create_instrument_group(data, nx_entry)
        _create_detector_group(data, nx_entry)
        _create_source_group(data, nx_entry)


def _create_lauetof_data_entry(file_obj: h5py.File) -> h5py.Group:
    nx_entry = file_obj.create_group("entry")
    nx_entry.attrs["NX_class"] = "NXentry"
    return nx_entry


def _add_lauetof_definition(nx_entry: h5py.Group) -> None:
    nx_entry["definition"] = "NXlauetof"


def _add_lauetof_instrument(nx_entry: h5py.Group) -> h5py.Group:
    nx_instrument = nx_entry.create_group("instrument")
    nx_instrument.attrs["NX_class"] = "NXinstrument"
    nx_instrument["name"] = "NMX"
    return nx_instrument


def _add_lauetof_detector_group(dg: sc.DataGroup, nx_instrument: h5py.Group) -> None:
    nx_detector = nx_instrument.create_group(dg["detector_name"].value)  # Detector name
    nx_detector.attrs["NX_class"] = "NXdetector"
    _create_dataset_from_var(
        name="polar_angle",
        root_entry=nx_detector,
        var=sc.scalar(0, unit='deg'),  # TODO: Add real data
    )
    _create_dataset_from_var(
        name="azimuthal_angle",
        root_entry=nx_detector,
        var=sc.scalar(0, unit='deg'),  # TODO: Add real data
    )
    _create_dataset_from_var(
        name="x_pixel_size", root_entry=nx_detector, var=dg["x_pixel_size"]
    )
    _create_dataset_from_var(
        name="y_pixel_size", root_entry=nx_detector, var=dg["y_pixel_size"]
    )
    _create_dataset_from_var(
        name="distance",
        root_entry=nx_detector,
        var=sc.scalar(0, unit='m'),  # TODO: Add real data
    )
    # Legacy geometry information until we have a better way to store it
    _create_dataset_from_var(
        name="origin", root_entry=nx_detector, var=dg['origin_position']
    )
    # Fast axis, along where the pixel ID increases by 1
    _create_dataset_from_var(
        root_entry=nx_detector, var=dg['fast_axis'], name="fast_axis"
    )
    # Slow axis, along where the pixel ID increases
    # by the number of pixels in the fast axis
    _create_dataset_from_var(
        root_entry=nx_detector, var=dg['slow_axis'], name="slow_axis"
    )


def _add_lauetof_sample_group(dg: NMXExperimentMetadata, nx_entry: h5py.Group) -> None:
    nx_sample = nx_entry.create_group("sample")
    nx_sample.attrs["NX_class"] = "NXsample"
    nx_sample["name"] = (
        dg['sample_name'].value
        if isinstance(dg['sample_name'], sc.Variable)
        else dg['sample_name']
    )
    _create_dataset_from_var(
        name='orientation_matrix',
        root_entry=nx_sample,
        var=sc.array(
            dims=['i', 'j'],
            values=[[1.0, 0.0, 0.0], [0.0, 1.0, 0.0], [0.0, 0.0, 1.0]],
            unit="dimensionless",
        ),  # TODO: Add real data, the sample orientation matrix
    )
    _create_dataset_from_var(
        name='unit_cell',
        root_entry=nx_sample,
        var=sc.array(
            dims=['i'],
            values=[1.0, 1.0, 1.0, 90.0, 90.0, 90.0],
            unit="dimensionless",  # TODO: Add real data,
            # a, b, c, alpha, beta, gamma
        ),
    )


def _add_lauetof_monitor_group(data: sc.DataGroup, nx_entry: h5py.Group) -> None:
    nx_monitor = nx_entry.create_group("control")
    nx_monitor.attrs["NX_class"] = "NXmonitor"
    nx_monitor["mode"] = "monitor"
    nx_monitor["preset"] = 0.0  # Check if this is the correct value
    data_dset = _create_dataset_from_var(
        name='data',
        root_entry=nx_monitor,
        var=sc.array(
            dims=['tof'], values=[1, 1, 1], unit="counts"
        ),  # TODO: Add real data, bin values
    )
    data_dset.attrs["signal"] = 1
    data_dset.attrs["primary"] = 1
    _create_dataset_from_var(
        name='time_of_flight',
        root_entry=nx_monitor,
        var=sc.array(
            dims=['tof'], values=[1, 1, 1], unit="s"
        ),  # TODO: Add real data, bin edges
    )


def _add_arbitrary_metadata(
    nx_entry: h5py.Group, **arbitrary_metadata: sc.Variable
) -> None:
    if not arbitrary_metadata:
        return

    metadata_group = nx_entry.create_group("metadata")
    for key, value in arbitrary_metadata.items():
        if not isinstance(value, sc.Variable):
            import warnings

            msg = f"Skipping metadata key '{key}' as it is not a scipp.Variable."
            warnings.warn(UserWarning(msg), stacklevel=2)
            continue
        else:
            _create_dataset_from_var(
                name=key,
                root_entry=metadata_group,
                var=value,
            )


def export_metadata_as_nxlauetof(
    *detector_metadatas: NMXDetectorMetadata,
    experiment_metadata: NMXExperimentMetadata,
    output_file: str | pathlib.Path | io.BytesIO,
    **arbitrary_metadata: sc.Variable,
) -> None:
    """Export the metadata to a NeXus file with the LAUE_TOF application definition.

    ``Metadata`` in this context refers to the information
    that is not part of the reduced detector counts itself,
    but is necessary for the interpretation of the reduced data.
    Since NMX can have arbitrary number of detectors,
    this function can take multiple detector metadata objects.

    Parameters
    ----------
    detector_metadatas:
        Detector metadata objects.
    experiment_metadata:
        Experiment metadata object.
    output_file:
        Output file path.
    arbitrary_metadata:
        Arbitrary metadata that does not fit into the existing metadata objects.

    """
    with h5py.File(output_file, "w") as f:
        f.attrs["NX_class"] = "NXlauetof"
        nx_entry = _create_lauetof_data_entry(f)
        _add_lauetof_definition(nx_entry)
        nx_instrument = _add_lauetof_instrument(nx_entry)
        _add_lauetof_sample_group(experiment_metadata, nx_entry)
        # Placeholder for ``monitor`` group
        _add_lauetof_monitor_group(experiment_metadata, nx_entry)
<<<<<<< HEAD
        # Skipping ``name`` field
=======
        # Skipping ``NXdata``(name) field with data link
>>>>>>> 52638352
        # Add detector group metadata
        for detector_metadata in detector_metadatas:
            _add_lauetof_detector_group(detector_metadata, nx_instrument)
        # Add arbitrary metadata
        _add_arbitrary_metadata(nx_entry, **arbitrary_metadata)


<<<<<<< HEAD
def _validate_existing_metadata(
    dg: NMXReducedDataGroup,
    detector_group: snx.Group,
    sample_group: snx.Group,
    safety_checks: bool = True,
) -> None:
    flag = True
    # check pixel size
    flag = flag and sc.identical(dg["x_pixel_size"], detector_group["x_pixel_size"])
    flag = flag and sc.identical(dg["y_pixel_size"], detector_group["y_pixel_size"])
    # check sample name
    flag = flag and dg["sample_name"].value == sample_group["name"]

    if not flag and safety_checks:
        raise ValueError(
            f"Metadata for detector '{dg['detector_name'].value}' in the file "
            "does not match the provided data."
        )
    elif not flag and not safety_checks:
        warnings.warn(
            UserWarning(
                "Metadata for detector in the file does not match the provided data."
                "This may lead to unexpected results."
                "However, the operation will proceed as requested "
                "since safety checks are disabled."
            ),
            stacklevel=2,
        )


=======
>>>>>>> 52638352
def export_reduced_data_as_nxlauetof(
    dg: NMXReducedDataGroup,
    output_file: str | pathlib.Path | io.BytesIO,
    append_mode: bool = True,
<<<<<<< HEAD
    safety_checks: bool = True,
=======
>>>>>>> 52638352
) -> None:
    """Export the reduced data to a NeXus file with the LAUE_TOF application definition.

    Even though this function only exports
    reduced data(detector counts and its coordinates),
    the input should contain all the necessary metadata
    for minimum sanity check.

    Parameters
    ----------
    dg:
        Reduced data and metadata.
    output_file:
        Output file path.
    append_mode:
        If ``True``, the file is opened in append mode.
        If ``False``, the file is opened in None-append mode.
        > None-append mode is not supported for now.
        > Only append mode is supported for now.

    """
<<<<<<< HEAD
    if not append_mode:
        raise NotImplementedError("Only append mode is supported for now.")
    detector_group_path = f"entry/instrument/{dg['detector_name'].value}"

    with warnings.catch_warnings():
        warnings.filterwarnings("ignore", category=UserWarning)
        # Userwarning is expected here as histogram data is not yet saved.
        with snx.File(output_file, "r") as f:
            _validate_existing_metadata(
                dg=dg,
                detector_group=f[detector_group_path][()],
                sample_group=f["entry/sample"][()],
                safety_checks=safety_checks,
            )

    with h5py.File(output_file, "r+") as f:
        nx_detector: h5py.Group = f[detector_group_path]
=======
>>>>>>> 52638352

    if not append_mode:
        raise NotImplementedError("Only append mode is supported for now.")

    with h5py.File(output_file, "r+") as f:
        nx_detector: h5py.Group = f[f"entry/instrument/{dg['detector_name'].value}"]
        # Data - shape: [n_x_pixels, n_y_pixels, n_tof_bins]
        # The actual application definition defines it as integer,
        # but we keep the original data type for now
        num_x, num_y = dg["detector_shape"].value  # Probably better way to do this
        data_dset = _create_dataset_from_var(
            name="data",
            root_entry=nx_detector,
            var=sc.fold(dg['counts'].data, dim='id', sizes={'x': num_x, 'y': num_y}),
            dtype=np.uint,
        )
        data_dset.attrs["signal"] = 1
        _create_dataset_from_var(
            name='time_of_flight',
            root_entry=nx_detector,
            var=sc.midpoints(dg['counts'].coords['t'], dim='t'),
        )<|MERGE_RESOLUTION|>--- conflicted
+++ resolved
@@ -319,11 +319,7 @@
         _add_lauetof_sample_group(experiment_metadata, nx_entry)
         # Placeholder for ``monitor`` group
         _add_lauetof_monitor_group(experiment_metadata, nx_entry)
-<<<<<<< HEAD
-        # Skipping ``name`` field
-=======
         # Skipping ``NXdata``(name) field with data link
->>>>>>> 52638352
         # Add detector group metadata
         for detector_metadata in detector_metadatas:
             _add_lauetof_detector_group(detector_metadata, nx_instrument)
@@ -331,7 +327,6 @@
         _add_arbitrary_metadata(nx_entry, **arbitrary_metadata)
 
 
-<<<<<<< HEAD
 def _validate_existing_metadata(
     dg: NMXReducedDataGroup,
     detector_group: snx.Group,
@@ -362,16 +357,11 @@
         )
 
 
-=======
->>>>>>> 52638352
 def export_reduced_data_as_nxlauetof(
     dg: NMXReducedDataGroup,
     output_file: str | pathlib.Path | io.BytesIO,
     append_mode: bool = True,
-<<<<<<< HEAD
     safety_checks: bool = True,
-=======
->>>>>>> 52638352
 ) -> None:
     """Export the reduced data to a NeXus file with the LAUE_TOF application definition.
 
@@ -393,7 +383,6 @@
         > Only append mode is supported for now.
 
     """
-<<<<<<< HEAD
     if not append_mode:
         raise NotImplementedError("Only append mode is supported for now.")
     detector_group_path = f"entry/instrument/{dg['detector_name'].value}"
@@ -411,8 +400,6 @@
 
     with h5py.File(output_file, "r+") as f:
         nx_detector: h5py.Group = f[detector_group_path]
-=======
->>>>>>> 52638352
 
     if not append_mode:
         raise NotImplementedError("Only append mode is supported for now.")

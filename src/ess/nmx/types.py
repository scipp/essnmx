--- conflicted
+++ resolved
@@ -68,16 +68,10 @@
 MaximumTimeOfArrival = NewType("MaximumTimeOfArrival", sc.Variable)
 """Maximum time of arrival of the raw data"""
 
-<<<<<<< HEAD
-
 @dataclass
 class NMXRawDataMetadata:
     """Metadata of the raw data, i.e. maximum weight and min/max time of arrival"""
 
     max_probability: MaximumProbability
     min_toa: MinimumTimeOfArrival
-    max_toa: MaximumTimeOfArrival
-=======
-NMXRawDataMetadata = NewType("NMXRawDataMetadata", sc.DataGroup)
-"""Metadata of the raw data, i.e. maximum weight and min/max time of arrival"""
->>>>>>> 19cc8e71
+    max_toa: Maxim
--- conflicted
+++ resolved
@@ -121,7 +121,6 @@
         Note that it only works if the dataset is already chunked.
 
     """
-<<<<<<< HEAD
     if 0 < chunk_size < 10_000_000:
         import warnings
 
@@ -133,8 +132,6 @@
             stacklevel=2,
         )
 
-=======
->>>>>>> 3deab1db
     # Find the data bank name associated with the detector
     bank_prefix = load_event_data_bank_name(
         detector_name=detector_name, file_path=file_path
@@ -150,7 +147,6 @@
         if chunk_size == 0:
             for data_slice in dset.dataset.iter_chunks():
                 dim_0_slice, _ = data_slice  # dim_0_slice, dim_1_slice
-<<<<<<< HEAD
                 da = _wrap_raw_event_data(dset["dim_0", dim_0_slice])
                 if da.sizes['event'] < 10_000_000:
                     import warnings
@@ -163,9 +159,7 @@
                         stacklevel=2,
                     )
                 yield da
-=======
-                yield _wrap_raw_event_data(dset["dim_0", dim_0_slice])
->>>>>>> 3deab1db
+
         else:
             num_events = dset.shape[0]
             for start in range(0, num_events, chunk_size):
